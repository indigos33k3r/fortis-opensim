/*
 * Copyright (c) Contributors, http://opensimulator.org/
 * See CONTRIBUTORS.TXT for a full list of copyright holders.
 *
 * Redistribution and use in source and binary forms, with or without
 * modification, are permitted provided that the following conditions are met:
 *     * Redistributions of source code must retain the above copyright
 *       notice, this list of conditions and the following disclaimer.
 *     * Redistributions in binary form must reproduce the above copyright
 *       notice, this list of conditions and the following disclaimer in the
 *       documentation and/or other materials provided with the distribution.
 *     * Neither the name of the OpenSimulator Project nor the
 *       names of its contributors may be used to endorse or promote products
 *       derived from this software without specific prior written permission.
 *
 * THIS SOFTWARE IS PROVIDED BY THE DEVELOPERS ``AS IS'' AND ANY
 * EXPRESS OR IMPLIED WARRANTIES, INCLUDING, BUT NOT LIMITED TO, THE IMPLIED
 * WARRANTIES OF MERCHANTABILITY AND FITNESS FOR A PARTICULAR PURPOSE ARE
 * DISCLAIMED. IN NO EVENT SHALL THE CONTRIBUTORS BE LIABLE FOR ANY
 * DIRECT, INDIRECT, INCIDENTAL, SPECIAL, EXEMPLARY, OR CONSEQUENTIAL DAMAGES
 * (INCLUDING, BUT NOT LIMITED TO, PROCUREMENT OF SUBSTITUTE GOODS OR SERVICES;
 * LOSS OF USE, DATA, OR PROFITS; OR BUSINESS INTERRUPTION) HOWEVER CAUSED AND
 * ON ANY THEORY OF LIABILITY, WHETHER IN CONTRACT, STRICT LIABILITY, OR TORT
 * (INCLUDING NEGLIGENCE OR OTHERWISE) ARISING IN ANY WAY OUT OF THE USE OF THIS
 * SOFTWARE, EVEN IF ADVISED OF THE POSSIBILITY OF SUCH DAMAGE.
 */

using System;
using System.Collections.Generic;
using System.Reflection;
using log4net;
using Nini.Config;
using OpenMetaverse;
using OpenMetaverse.Packets;
using OpenSim.Framework;
using OpenSim.Region.Framework;
using OpenSim.Region.Framework.Interfaces;
using OpenSim.Region.Framework.Scenes;
using OpenSim.Region.Framework.Scenes.Serialization;

namespace OpenSim.Region.CoreModules.World.Objects.BuySell
{
    [RegionModule("BuySellModule")]
    public class BuySellModule : IBuySellModule, INonSharedRegionModule
    {
//        private static readonly ILog m_log = LogManager.GetLogger(MethodBase.GetCurrentMethod().DeclaringType);
        
        protected Scene m_scene = null;
        protected IDialogModule m_dialogModule;
        
<<<<<<< HEAD
        public string Name { get { return "Object BuySell Module"; } }  
=======
        public string Name { get { return "Object BuySell Module"; } }
        public Type ReplaceableInterface { get { return null; } }
>>>>>>> 2ed276eb

        public void Initialise(IConfigSource source) {}
        
        public void AddRegion(Scene scene)
        {
            m_scene = scene;
            m_scene.RegisterModuleInterface<IBuySellModule>(this);
            m_scene.EventManager.OnNewClient += SubscribeToClientEvents;
        }
        
        public void RemoveRegion(Scene scene) 
        {
            m_scene.EventManager.OnNewClient -= SubscribeToClientEvents;
        }
        
        public void RegionLoaded(Scene scene) 
        {
            m_dialogModule = scene.RequestModuleInterface<IDialogModule>();
        }
        
        public void Close() 
        {
            RemoveRegion(m_scene);
        }
        
        public void SubscribeToClientEvents(IClientAPI client)
        {
            client.OnObjectSaleInfo += ObjectSaleInfo;
        }

        protected void ObjectSaleInfo(
            IClientAPI client, UUID agentID, UUID sessionID, uint localID, byte saleType, int salePrice)
        {
            SceneObjectPart part = m_scene.GetSceneObjectPart(localID);
            if (part == null || part.ParentGroup == null)
                return;

            if (part.ParentGroup.IsDeleted)
                return;

            part = part.ParentGroup.RootPart;

            part.ObjectSaleType = saleType;
            part.SalePrice = salePrice;

            part.ParentGroup.HasGroupChanged = true;

            part.GetProperties(client);
        }

        public bool BuyObject(IClientAPI remoteClient, UUID categoryID, uint localID, byte saleType)
        {
            SceneObjectPart part = m_scene.GetSceneObjectPart(localID);

            if (part == null)
                return false;

            if (part.ParentGroup == null)
                return false;

            SceneObjectGroup group = part.ParentGroup;

            switch (saleType)
            {
            case 1: // Sell as original (in-place sale)
                uint effectivePerms = group.GetEffectivePermissions();

                if ((effectivePerms & (uint)PermissionMask.Transfer) == 0)
                {
                    if (m_dialogModule != null)
                        m_dialogModule.SendAlertToUser(remoteClient, "This item doesn't appear to be for sale");
                    return false;
                }

                group.SetOwnerId(remoteClient.AgentId);
                group.SetRootPartOwner(part, remoteClient.AgentId, remoteClient.ActiveGroupId);

                List<SceneObjectPart> partList = null;
                
                lock (group.Children)
                    partList = new List<SceneObjectPart>(group.Children.Values);

                if (m_scene.Permissions.PropagatePermissions())
                {
                    foreach (SceneObjectPart child in partList)
                    {
                        child.Inventory.ChangeInventoryOwner(remoteClient.AgentId);
                        child.TriggerScriptChangedEvent(Changed.OWNER);
                        child.ApplyNextOwnerPermissions();
                    }
                }

                part.ObjectSaleType = 0;
                part.SalePrice = 10;

                group.HasGroupChanged = true;
                part.GetProperties(remoteClient);
                part.TriggerScriptChangedEvent(Changed.OWNER);
                group.ResumeScripts();
                part.ScheduleFullUpdate();

                break;

            case 2: // Sell a copy
                Vector3 inventoryStoredPosition = new Vector3
                       (((group.AbsolutePosition.X > (int)Constants.RegionSize)
                             ? 250
                             : group.AbsolutePosition.X)
                        ,
                        (group.AbsolutePosition.X > (int)Constants.RegionSize)
                            ? 250
                            : group.AbsolutePosition.X,
                        group.AbsolutePosition.Z);

                Vector3 originalPosition = group.AbsolutePosition;

                group.AbsolutePosition = inventoryStoredPosition;

                string sceneObjectXml = SceneObjectSerializer.ToOriginalXmlFormat(group);
                group.AbsolutePosition = originalPosition;

                uint perms = group.GetEffectivePermissions();

                if ((perms & (uint)PermissionMask.Transfer) == 0)
                {
                    if (m_dialogModule != null)
                        m_dialogModule.SendAlertToUser(remoteClient, "This item doesn't appear to be for sale");
                    return false;
                }

                AssetBase asset = m_scene.CreateAsset(
                    group.GetPartName(localID),
                    group.GetPartDescription(localID),
                    (sbyte)AssetType.Object,
                    Utils.StringToBytes(sceneObjectXml),
                    group.OwnerID);
                m_scene.AssetService.Store(asset);

                InventoryItemBase item = new InventoryItemBase();
                item.CreatorId = part.CreatorID.ToString();

                item.ID = UUID.Random();
                item.Owner = remoteClient.AgentId;
                item.AssetID = asset.FullID;
                item.Description = asset.Description;
                item.Name = asset.Name;
                item.AssetType = asset.Type;
                item.InvType = (int)InventoryType.Object;
                item.Folder = categoryID;

                uint nextPerms=(perms & 7) << 13;
                if ((nextPerms & (uint)PermissionMask.Copy) == 0)
                    perms &= ~(uint)PermissionMask.Copy;
                if ((nextPerms & (uint)PermissionMask.Transfer) == 0)
                    perms &= ~(uint)PermissionMask.Transfer;
                if ((nextPerms & (uint)PermissionMask.Modify) == 0)
                    perms &= ~(uint)PermissionMask.Modify;

                item.BasePermissions = perms & part.NextOwnerMask;
                item.CurrentPermissions = perms & part.NextOwnerMask;
                item.NextPermissions = part.NextOwnerMask;
                item.EveryOnePermissions = part.EveryoneMask &
                                           part.NextOwnerMask;
                item.GroupPermissions = part.GroupMask &
                                           part.NextOwnerMask;
                item.CurrentPermissions |= 16; // Slam!
                item.CreationDate = Util.UnixTimeSinceEpoch();

                if (m_scene.AddInventoryItem(item))
                {
                    remoteClient.SendInventoryItemCreateUpdate(item, 0);
                }
                else
                {
                    if (m_dialogModule != null)
                        m_dialogModule.SendAlertToUser(remoteClient, "Cannot buy now. Your inventory is unavailable");
                    return false;
                }
                break;

            case 3: // Sell contents
                List<UUID> invList = part.Inventory.GetInventoryList();

                bool okToSell = true;

                foreach (UUID invID in invList)
                {
                    TaskInventoryItem item1 = part.Inventory.GetInventoryItem(invID);
                    if ((item1.CurrentPermissions &
                            (uint)PermissionMask.Transfer) == 0)
                    {
                        okToSell = false;
                        break;
                    }
                }

                if (!okToSell)
                {
                    if (m_dialogModule != null)
                        m_dialogModule.SendAlertToUser(
                            remoteClient, "This item's inventory doesn't appear to be for sale");
                    return false;
                }

                if (invList.Count > 0)
                    m_scene.MoveTaskInventoryItems(remoteClient.AgentId, part.Name, part, invList);
                break;
            }

            return true;
        }
    }
}<|MERGE_RESOLUTION|>--- conflicted
+++ resolved
@@ -48,12 +48,7 @@
         protected Scene m_scene = null;
         protected IDialogModule m_dialogModule;
         
-<<<<<<< HEAD
         public string Name { get { return "Object BuySell Module"; } }  
-=======
-        public string Name { get { return "Object BuySell Module"; } }
-        public Type ReplaceableInterface { get { return null; } }
->>>>>>> 2ed276eb
 
         public void Initialise(IConfigSource source) {}
         
