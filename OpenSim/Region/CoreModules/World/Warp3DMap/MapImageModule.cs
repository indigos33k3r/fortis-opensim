/*
 * Copyright (c) Contributors, http://opensimulator.org/
 * See CONTRIBUTORS.TXT for a full list of copyright holders.
 *
 * Redistribution and use in source and binary forms, with or without
 * modification, are permitted provided that the following conditions are met:
 *     * Redistributions of source code must retain the above copyright
 *       notice, this list of conditions and the following disclaimer.
 *     * Redistributions in binary form must reproduce the above copyright
 *       notice, this list of conditions and the following disclaimer in the
 *       documentation and/or other materials provided with the distribution.
 *     * Neither the name of the OpenSimulator Project nor the
 *       names of its contributors may be used to endorse or promote products
 *       derived from this software without specific prior written permission.
 *
 * THIS SOFTWARE IS PROVIDED BY THE DEVELOPERS ``AS IS'' AND ANY
 * EXPRESS OR IMPLIED WARRANTIES, INCLUDING, BUT NOT LIMITED TO, THE IMPLIED
 * WARRANTIES OF MERCHANTABILITY AND FITNESS FOR A PARTICULAR PURPOSE ARE
 * DISCLAIMED. IN NO EVENT SHALL THE CONTRIBUTORS BE LIABLE FOR ANY
 * DIRECT, INDIRECT, INCIDENTAL, SPECIAL, EXEMPLARY, OR CONSEQUENTIAL DAMAGES
 * (INCLUDING, BUT NOT LIMITED TO, PROCUREMENT OF SUBSTITUTE GOODS OR SERVICES;
 * LOSS OF USE, DATA, OR PROFITS; OR BUSINESS INTERRUPTION) HOWEVER CAUSED AND
 * ON ANY THEORY OF LIABILITY, WHETHER IN CONTRACT, STRICT LIABILITY, OR TORT
 * (INCLUDING NEGLIGENCE OR OTHERWISE) ARISING IN ANY WAY OUT OF THE USE OF THIS
 * SOFTWARE, EVEN IF ADVISED OF THE POSSIBILITY OF SUCH DAMAGE.
 */

using System;
using System.Collections.Generic;
using System.Drawing;
using System.Drawing.Imaging;
using System.IO;
using System.Reflection;
using CSJ2K;
using Nini.Config;
using log4net;
using Rednettle.Warp3D;
using OpenMetaverse;
using OpenMetaverse.Imaging;
using OpenMetaverse.Rendering;
using OpenMetaverse.StructuredData;
using OpenSim.Framework;
using OpenSim.Region.Framework.Interfaces;
using OpenSim.Region.Framework.Scenes;
using OpenSim.Region.Physics.Manager;
using OpenSim.Services.Interfaces;

using WarpRenderer = global::Warp3D.Warp3D;

namespace OpenSim.Region.CoreModules.World.Warp3DMap
{
<<<<<<< HEAD
    [RegionModuleDeprecated("Warp3DImageModule")]
    public class Warp3DImageModule : IMapImageGenerator, IRegionModule
=======
    public class Warp3DImageModule : IMapImageGenerator, INonSharedRegionModule
>>>>>>> 1ee628c7
    {
        private static readonly UUID TEXTURE_METADATA_MAGIC = new UUID("802dc0e0-f080-4931-8b57-d1be8611c4f3");
        private static readonly Color4 WATER_COLOR = new Color4(29, 71, 95, 216);

        private static readonly ILog m_log =
            LogManager.GetLogger(MethodBase.GetCurrentMethod().DeclaringType);

        private Scene m_scene;
        private IRendering m_primMesher;
        private IConfigSource m_config;
        private Dictionary<UUID, Color4> m_colors = new Dictionary<UUID, Color4>();
        private bool m_useAntiAliasing = true; // TODO: Make this a config option
        private bool m_Enabled = false;

        #region IRegionModule Members

        public void Initialise(IConfigSource source)
        {
            m_config = source;

            IConfig startupConfig = m_config.Configs["Startup"];
            if (startupConfig.GetString("MapImageModule", "MapImageModule") != "Warp3DImageModule")
                return;

            m_Enabled = true;
        }

        public void AddRegion(Scene scene)
        {
            if (!m_Enabled)
                return;

            m_scene = scene;

            List<string> renderers = RenderingLoader.ListRenderers(Util.ExecutingDirectory());
            if (renderers.Count > 0)
            {
                m_primMesher = RenderingLoader.LoadRenderer(renderers[0]);
                m_log.Info("[MAPTILE]: Loaded prim mesher " + m_primMesher.ToString());
            }
            else
            {
                m_log.Info("[MAPTILE]: No prim mesher loaded, prim rendering will be disabled");
            }

            m_scene.RegisterModuleInterface<IMapImageGenerator>(this);
        }

        public void RegionLoaded(Scene scene)
        {
        }

        public void RemoveRegion(Scene scene)
        {
        }

        public void Close()
        {
        }

        public string Name
        {
            get { return "Warp3DImageModule"; }
        }

        public Type ReplaceableInterface
        {
            get { return null; }
        }

        #endregion

        #region IMapImageGenerator Members

        public Bitmap CreateMapTile()
        {
            Vector3 camPos = new Vector3(127.5f, 127.5f, 221.7025033688163f);
            Viewport viewport = new Viewport(camPos, -Vector3.UnitZ, 1024f, 0.1f, (int)Constants.RegionSize, (int)Constants.RegionSize, (float)Constants.RegionSize, (float)Constants.RegionSize);
            return CreateMapTile(viewport, false);
        }

        public Bitmap CreateViewImage(Vector3 camPos, Vector3 camDir, float fov, int width, int height, bool useTextures)
        {
            Viewport viewport = new Viewport(camPos, camDir, fov, (float)Constants.RegionSize, 0.1f, width, height);
            return CreateMapTile(viewport, useTextures);
        }

        public Bitmap CreateMapTile(Viewport viewport, bool useTextures)
        {
            bool drawPrimVolume = true;
            bool textureTerrain = true;

            try
            {
                IConfig startupConfig = m_config.Configs["Startup"];
                drawPrimVolume = startupConfig.GetBoolean("DrawPrimOnMapTile", drawPrimVolume);
                textureTerrain = startupConfig.GetBoolean("TextureOnMapTile", textureTerrain);
            }
            catch
            {
                m_log.Warn("[MAPTILE]: Failed to load StartupConfig");
            }

            m_colors.Clear();

            int width = viewport.Width;
            int height = viewport.Height;

            if (m_useAntiAliasing)
            {
                width *= 2;
                height *= 2;
            }

            WarpRenderer renderer = new WarpRenderer();
            renderer.CreateScene(width, height);
            renderer.Scene.autoCalcNormals = false;

            #region Camera

            warp_Vector pos = ConvertVector(viewport.Position);
            pos.z -= 0.001f; // Works around an issue with the Warp3D camera
            warp_Vector lookat = warp_Vector.add(ConvertVector(viewport.Position), ConvertVector(viewport.LookDirection));

            renderer.Scene.defaultCamera.setPos(pos);
            renderer.Scene.defaultCamera.lookAt(lookat);

            if (viewport.Orthographic)
            {
                renderer.Scene.defaultCamera.isOrthographic = true;
                renderer.Scene.defaultCamera.orthoViewWidth = viewport.OrthoWindowWidth;
                renderer.Scene.defaultCamera.orthoViewHeight = viewport.OrthoWindowHeight;
            }
            else
            {
                float fov = viewport.FieldOfView;
                fov *= 1.75f; // FIXME: ???
                renderer.Scene.defaultCamera.setFov(fov);
            }

            #endregion Camera

            renderer.Scene.addLight("Light1", new warp_Light(new warp_Vector(0.2f, 0.2f, 1f), 0xffffff, 320, 80));
            renderer.Scene.addLight("Light2", new warp_Light(new warp_Vector(-1f, -1f, 1f), 0xffffff, 100, 40));

            CreateWater(renderer);
            CreateTerrain(renderer, textureTerrain);
            if (drawPrimVolume)
                CreateAllPrims(renderer, useTextures);

            renderer.Render();
            Bitmap bitmap = renderer.Scene.getImage();

            if (m_useAntiAliasing)
                bitmap = ImageUtils.ResizeImage(bitmap, viewport.Width, viewport.Height);

            return bitmap;
        }

        public byte[] WriteJpeg2000Image()
        {
            try
            {
                using (Bitmap mapbmp = CreateMapTile())
                    return OpenJPEG.EncodeFromImage(mapbmp, true);
            }
            catch (Exception e)
            {
                // JPEG2000 encoder failed
                m_log.Error("[MAPTILE]: Failed generating terrain map: " + e);
            }

            return null;
        }

        #endregion

        #region Rendering Methods

        private void CreateWater(WarpRenderer renderer)
        {
            float waterHeight = (float)m_scene.RegionInfo.RegionSettings.WaterHeight;

            renderer.AddPlane("Water", 256f * 0.5f);
            renderer.Scene.sceneobject("Water").setPos(127.5f, waterHeight, 127.5f);

            renderer.AddMaterial("WaterColor", ConvertColor(WATER_COLOR));
            renderer.Scene.material("WaterColor").setTransparency((byte)((1f - WATER_COLOR.A) * 255f));
            renderer.SetObjectMaterial("Water", "WaterColor");
        }

        private void CreateTerrain(WarpRenderer renderer, bool textureTerrain)
        {
            ITerrainChannel terrain = m_scene.Heightmap;
            float[] heightmap = terrain.GetFloatsSerialised();

            warp_Object obj = new warp_Object(256 * 256, 255 * 255 * 2);

            for (int y = 0; y < 256; y++)
            {
                for (int x = 0; x < 256; x++)
                {
                    int v = y * 256 + x;
                    float height = heightmap[v];

                    warp_Vector pos = ConvertVector(new Vector3(x, y, height));
                    obj.addVertex(new warp_Vertex(pos, (float)x / 255f, (float)(255 - y) / 255f));
                }
            }

            for (int y = 0; y < 256; y++)
            {
                for (int x = 0; x < 256; x++)
                {
                    if (x < 255 && y < 255)
                    {
                        int v = y * 256 + x;

                        // Normal
                        Vector3 v1 = new Vector3(x, y, heightmap[y * 256 + x]);
                        Vector3 v2 = new Vector3(x + 1, y, heightmap[y * 256 + x + 1]);
                        Vector3 v3 = new Vector3(x, y + 1, heightmap[(y + 1) * 256 + x]);
                        warp_Vector norm = ConvertVector(SurfaceNormal(v1, v2, v3));
                        norm = norm.reverse();
                        obj.vertex(v).n = norm;

                        // Triangle 1
                        obj.addTriangle(
                            v,
                            v + 1,
                            v + 256);

                        // Triangle 2
                        obj.addTriangle(
                            v + 256 + 1,
                            v + 256,
                            v + 1);
                    }
                }
            }

            renderer.Scene.addObject("Terrain", obj);

            UUID[] textureIDs = new UUID[4];
            float[] startHeights = new float[4];
            float[] heightRanges = new float[4];

            RegionSettings regionInfo = m_scene.RegionInfo.RegionSettings;

            textureIDs[0] = regionInfo.TerrainTexture1;
            textureIDs[1] = regionInfo.TerrainTexture2;
            textureIDs[2] = regionInfo.TerrainTexture3;
            textureIDs[3] = regionInfo.TerrainTexture4;

            startHeights[0] = (float)regionInfo.Elevation1SW;
            startHeights[1] = (float)regionInfo.Elevation1NW;
            startHeights[2] = (float)regionInfo.Elevation1SE;
            startHeights[3] = (float)regionInfo.Elevation1NE;

            heightRanges[0] = (float)regionInfo.Elevation2SW;
            heightRanges[1] = (float)regionInfo.Elevation2NW;
            heightRanges[2] = (float)regionInfo.Elevation2SE;
            heightRanges[3] = (float)regionInfo.Elevation2NE;

            uint globalX, globalY;
            Utils.LongToUInts(m_scene.RegionInfo.RegionHandle, out globalX, out globalY);

            Bitmap image = TerrainSplat.Splat(heightmap, textureIDs, startHeights, heightRanges, new Vector3d(globalX, globalY, 0.0), m_scene.AssetService, textureTerrain);
            warp_Texture texture = new warp_Texture(image);
            warp_Material material = new warp_Material(texture);
            material.setReflectivity(50);
            renderer.Scene.addMaterial("TerrainColor", material);
            renderer.SetObjectMaterial("Terrain", "TerrainColor");
        }

        private void CreateAllPrims(WarpRenderer renderer, bool useTextures)
        {
            if (m_primMesher == null)
                return;

            m_scene.ForEachSOG(
                delegate(SceneObjectGroup group)
                {
                    CreatePrim(renderer, group.RootPart, useTextures);
                    foreach (SceneObjectPart child in group.Parts)
                        CreatePrim(renderer, child, useTextures);
                }
            );
        }

        private void CreatePrim(WarpRenderer renderer, SceneObjectPart prim,
                bool useTextures)
        {
            const float MIN_SIZE = 2f;

            if ((PCode)prim.Shape.PCode != PCode.Prim)
                return;
            if (prim.Scale.LengthSquared() < MIN_SIZE * MIN_SIZE)
                return;

            Primitive omvPrim = prim.Shape.ToOmvPrimitive(prim.OffsetPosition, prim.RotationOffset);
            FacetedMesh renderMesh = m_primMesher.GenerateFacetedMesh(omvPrim, DetailLevel.Medium);
            if (renderMesh == null)
                return;

            warp_Vector primPos = ConvertVector(prim.AbsolutePosition);
            warp_Quaternion primRot = ConvertQuaternion(prim.RotationOffset);

            warp_Matrix m = warp_Matrix.quaternionMatrix(primRot);

            if (prim.ParentID != 0)
            {
                SceneObjectGroup group = m_scene.SceneGraph.GetGroupByPrim(prim.LocalId);
                if (group != null)
                    m.transform(warp_Matrix.quaternionMatrix(ConvertQuaternion(group.RootPart.RotationOffset)));
            }

            warp_Vector primScale = ConvertVector(prim.Scale);

            string primID = prim.UUID.ToString();

            // Create the prim faces
            // TODO: Implement the useTextures flag behavior
            for (int i = 0; i < renderMesh.Faces.Count; i++)
            {
                Face face = renderMesh.Faces[i];
                string meshName = primID + "-Face-" + i.ToString();

                // Avoid adding duplicate meshes to the scene
                if (renderer.Scene.objectData.ContainsKey(meshName))
                {
                    continue;
                }

                warp_Object faceObj = new warp_Object(face.Vertices.Count, face.Indices.Count / 3);

                for (int j = 0; j < face.Vertices.Count; j++)
                {
                    Vertex v = face.Vertices[j];

                    warp_Vector pos = ConvertVector(v.Position);
                    warp_Vector norm = ConvertVector(v.Normal);
                    
                    if (prim.Shape.SculptTexture == UUID.Zero)
                        norm = norm.reverse();
                    warp_Vertex vert = new warp_Vertex(pos, norm, v.TexCoord.X, v.TexCoord.Y);

                    faceObj.addVertex(vert);
                }

                for (int j = 0; j < face.Indices.Count; j += 3)
                {
                    faceObj.addTriangle(
                        face.Indices[j + 0],
                        face.Indices[j + 1],
                        face.Indices[j + 2]);
                }

                Primitive.TextureEntryFace teFace = prim.Shape.Textures.GetFace((uint)i);
                Color4 faceColor = GetFaceColor(teFace);
                string materialName = GetOrCreateMaterial(renderer, faceColor);

                faceObj.transform(m);
                faceObj.setPos(primPos);
                faceObj.scaleSelf(primScale.x, primScale.y, primScale.z);

                renderer.Scene.addObject(meshName, faceObj);

                renderer.SetObjectMaterial(meshName, materialName);
            }
        }

        private Color4 GetFaceColor(Primitive.TextureEntryFace face)
        {
            Color4 color;

            if (face.TextureID == UUID.Zero)
                return face.RGBA;

            if (!m_colors.TryGetValue(face.TextureID, out color))
            {
                bool fetched = false;

                // Attempt to fetch the texture metadata
                UUID metadataID = UUID.Combine(face.TextureID, TEXTURE_METADATA_MAGIC);
                AssetBase metadata = m_scene.AssetService.GetCached(metadataID.ToString());
                if (metadata != null)
                {
                    OSDMap map = null;
                    try { map = OSDParser.Deserialize(metadata.Data) as OSDMap; } catch { }

                    if (map != null)
                    {
                        color = map["X-JPEG2000-RGBA"].AsColor4();
                        fetched = true;
                    }
                }

                if (!fetched)
                {
                    // Fetch the texture, decode and get the average color, 
                    // then save it to a temporary metadata asset
                    AssetBase textureAsset = m_scene.AssetService.Get(face.TextureID.ToString());
                    if (textureAsset != null)
                    {
                        int width, height;
                        color = GetAverageColor(textureAsset.FullID, textureAsset.Data, out width, out height);

                        OSDMap data = new OSDMap { { "X-JPEG2000-RGBA", OSD.FromColor4(color) } };
                        metadata = new AssetBase
                        {
                            Data = System.Text.Encoding.UTF8.GetBytes(OSDParser.SerializeJsonString(data)),
                            Description = "Metadata for JPEG2000 texture " + face.TextureID.ToString(),
                            Flags = AssetFlags.Collectable,
                            FullID = metadataID,
                            ID = metadataID.ToString(),
                            Local = true,
                            Temporary = true,
                            Name = String.Empty,
                            Type = (sbyte)AssetType.Unknown
                        };
                        m_scene.AssetService.Store(metadata);
                    }
                    else
                    {
                        color = new Color4(0.5f, 0.5f, 0.5f, 1.0f);
                    }
                }

                m_colors[face.TextureID] = color;
            }

            return color * face.RGBA;
        }

        private string GetOrCreateMaterial(WarpRenderer renderer, Color4 color)
        {
            string name = color.ToString();

            warp_Material material = renderer.Scene.material(name);
            if (material != null)
                return name;

            renderer.AddMaterial(name, ConvertColor(color));
            if (color.A < 1f)
                renderer.Scene.material(name).setTransparency((byte)((1f - color.A) * 255f));
            return name;
        }

        #endregion Rendering Methods

        #region Static Helpers

        private static warp_Vector ConvertVector(Vector3 vector)
        {
            return new warp_Vector(vector.X, vector.Z, vector.Y);
        }

        private static warp_Quaternion ConvertQuaternion(Quaternion quat)
        {
            return new warp_Quaternion(quat.X, quat.Z, quat.Y, -quat.W);
        }

        private static int ConvertColor(Color4 color)
        {
            int c = warp_Color.getColor((byte)(color.R * 255f), (byte)(color.G * 255f), (byte)(color.B * 255f));
            if (color.A < 1f)
                c |= (byte)(color.A * 255f) << 24;

            return c;
        }

        private static Vector3 SurfaceNormal(Vector3 c1, Vector3 c2, Vector3 c3)
        {
            Vector3 edge1 = new Vector3(c2.X - c1.X, c2.Y - c1.Y, c2.Z - c1.Z);
            Vector3 edge2 = new Vector3(c3.X - c1.X, c3.Y - c1.Y, c3.Z - c1.Z);

            Vector3 normal = Vector3.Cross(edge1, edge2);
            normal.Normalize();

            return normal;
        }

        public static Color4 GetAverageColor(UUID textureID, byte[] j2kData, out int width, out int height)
        {
            ulong r = 0;
            ulong g = 0;
            ulong b = 0;
            ulong a = 0;

            using (MemoryStream stream = new MemoryStream(j2kData))
            {
                try
                {
                    Bitmap bitmap = (Bitmap)J2kImage.FromStream(stream);
                    width = bitmap.Width;
                    height = bitmap.Height;

                    BitmapData bitmapData = bitmap.LockBits(new Rectangle(0, 0, width, height), ImageLockMode.ReadOnly, bitmap.PixelFormat);
                    int pixelBytes = (bitmap.PixelFormat == PixelFormat.Format24bppRgb) ? 3 : 4;

                    // Sum up the individual channels
                    unsafe
                    {
                        if (pixelBytes == 4)
                        {
                            for (int y = 0; y < height; y++)
                            {
                                byte* row = (byte*)bitmapData.Scan0 + (y * bitmapData.Stride);

                                for (int x = 0; x < width; x++)
                                {
                                    b += row[x * pixelBytes + 0];
                                    g += row[x * pixelBytes + 1];
                                    r += row[x * pixelBytes + 2];
                                    a += row[x * pixelBytes + 3];
                                }
                            }
                        }
                        else
                        {
                            for (int y = 0; y < height; y++)
                            {
                                byte* row = (byte*)bitmapData.Scan0 + (y * bitmapData.Stride);

                                for (int x = 0; x < width; x++)
                                {
                                    b += row[x * pixelBytes + 0];
                                    g += row[x * pixelBytes + 1];
                                    r += row[x * pixelBytes + 2];
                                }
                            }
                        }
                    }

                    // Get the averages for each channel
                    const decimal OO_255 = 1m / 255m;
                    decimal totalPixels = (decimal)(width * height);

                    decimal rm = ((decimal)r / totalPixels) * OO_255;
                    decimal gm = ((decimal)g / totalPixels) * OO_255;
                    decimal bm = ((decimal)b / totalPixels) * OO_255;
                    decimal am = ((decimal)a / totalPixels) * OO_255;

                    if (pixelBytes == 3)
                        am = 1m;

                    return new Color4((float)rm, (float)gm, (float)bm, (float)am);
                }
                catch (Exception ex)
                {
                    m_log.WarnFormat("[MAPTILE]: Error decoding JPEG2000 texture {0} ({1} bytes): {2}", textureID, j2kData.Length, ex.Message);
                    width = 0;
                    height = 0;
                    return new Color4(0.5f, 0.5f, 0.5f, 1.0f);
                }
            }
        }

        #endregion Static Helpers
    }

    public static class ImageUtils
    {
        /// <summary>
        /// Performs bilinear interpolation between four values
        /// </summary>
        /// <param name="v00">First, or top left value</param>
        /// <param name="v01">Second, or top right value</param>
        /// <param name="v10">Third, or bottom left value</param>
        /// <param name="v11">Fourth, or bottom right value</param>
        /// <param name="xPercent">Interpolation value on the X axis, between 0.0 and 1.0</param>
        /// <param name="yPercent">Interpolation value on fht Y axis, between 0.0 and 1.0</param>
        /// <returns>The bilinearly interpolated result</returns>
        public static float Bilinear(float v00, float v01, float v10, float v11, float xPercent, float yPercent)
        {
            return Utils.Lerp(Utils.Lerp(v00, v01, xPercent), Utils.Lerp(v10, v11, xPercent), yPercent);
        }

        /// <summary>
        /// Performs a high quality image resize
        /// </summary>
        /// <param name="image">Image to resize</param>
        /// <param name="width">New width</param>
        /// <param name="height">New height</param>
        /// <returns>Resized image</returns>
        public static Bitmap ResizeImage(Image image, int width, int height)
        {
            Bitmap result = new Bitmap(width, height);

            using (Graphics graphics = Graphics.FromImage(result))
            {
                graphics.CompositingQuality = System.Drawing.Drawing2D.CompositingQuality.HighQuality;
                graphics.InterpolationMode = System.Drawing.Drawing2D.InterpolationMode.HighQualityBicubic;
                graphics.SmoothingMode = System.Drawing.Drawing2D.SmoothingMode.HighQuality;
                graphics.PixelOffsetMode = System.Drawing.Drawing2D.PixelOffsetMode.HighQuality;

                graphics.DrawImage(image, 0, 0, result.Width, result.Height);
            }

            return result;
        }
    }
}<|MERGE_RESOLUTION|>--- conflicted
+++ resolved
@@ -49,12 +49,8 @@
 
 namespace OpenSim.Region.CoreModules.World.Warp3DMap
 {
-<<<<<<< HEAD
     [RegionModuleDeprecated("Warp3DImageModule")]
-    public class Warp3DImageModule : IMapImageGenerator, IRegionModule
-=======
     public class Warp3DImageModule : IMapImageGenerator, INonSharedRegionModule
->>>>>>> 1ee628c7
     {
         private static readonly UUID TEXTURE_METADATA_MAGIC = new UUID("802dc0e0-f080-4931-8b57-d1be8611c4f3");
         private static readonly Color4 WATER_COLOR = new Color4(29, 71, 95, 216);
