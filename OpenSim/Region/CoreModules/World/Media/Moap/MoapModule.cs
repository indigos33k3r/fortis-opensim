--- conflicted
+++ resolved
@@ -56,12 +56,7 @@
     {
         private static readonly ILog m_log = LogManager.GetLogger(MethodBase.GetCurrentMethod().DeclaringType);
         
-<<<<<<< HEAD
         public string Name { get { return "MoapModule"; } }    
-=======
-        public string Name { get { return "MoapModule"; } }
-        public Type ReplaceableInterface { get { return null; } }
->>>>>>> 2ed276eb
 
         /// <summary>
         /// Is this module enabled?
