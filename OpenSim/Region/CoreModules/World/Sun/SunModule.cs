--- conflicted
+++ resolved
@@ -317,11 +317,7 @@
                 m_DayTimeSunHourScale = config.Configs["Sun"].GetDouble("day_time_sun_hour_scale", d_DayTimeSunHourScale);
 
                 // Update frequency in frames
-<<<<<<< HEAD
-                m_UpdateInterval = config.Configs["Sun"].GetInt("update_interval", d_frame_mod);
-=======
                 m_UpdateInterval   = config.Configs["Sun"].GetInt("update_interval", d_frame_mod);
->>>>>>> a4e95c07
             }
             else
             {
