/*
 * Copyright (c) Contributors, http://opensimulator.org/
 * See CONTRIBUTORS.TXT for a full list of copyright holders.
 *
 * Redistribution and use in source and binary forms, with or without
 * modification, are permitted provided that the following conditions are met:
 *     * Redistributions of source code must retain the above copyright
 *       notice, this list of conditions and the following disclaimer.
 *     * Redistributions in binary form must reproduce the above copyright
 *       notice, this list of conditions and the following disclaimer in the
 *       documentation and/or other materials provided with the distribution.
 *     * Neither the name of the OpenSimulator Project nor the
 *       names of its contributors may be used to endorse or promote products
 *       derived from this software without specific prior written permission.
 *
 * THIS SOFTWARE IS PROVIDED BY THE DEVELOPERS ``AS IS'' AND ANY
 * EXPRESS OR IMPLIED WARRANTIES, INCLUDING, BUT NOT LIMITED TO, THE IMPLIED
 * WARRANTIES OF MERCHANTABILITY AND FITNESS FOR A PARTICULAR PURPOSE ARE
 * DISCLAIMED. IN NO EVENT SHALL THE CONTRIBUTORS BE LIABLE FOR ANY
 * DIRECT, INDIRECT, INCIDENTAL, SPECIAL, EXEMPLARY, OR CONSEQUENTIAL DAMAGES
 * (INCLUDING, BUT NOT LIMITED TO, PROCUREMENT OF SUBSTITUTE GOODS OR SERVICES;
 * LOSS OF USE, DATA, OR PROFITS; OR BUSINESS INTERRUPTION) HOWEVER CAUSED AND
 * ON ANY THEORY OF LIABILITY, WHETHER IN CONTRACT, STRICT LIABILITY, OR TORT
 * (INCLUDING NEGLIGENCE OR OTHERWISE) ARISING IN ANY WAY OUT OF THE USE OF THIS
 * SOFTWARE, EVEN IF ADVISED OF THE POSSIBILITY OF SUCH DAMAGE.
 */

using System;
using System.Collections.Generic;
using System.IO;
using System.Reflection;
using log4net;
using Nini.Config;
using OpenMetaverse;
using OpenMetaverse.Packets;
using OpenSim.Framework;
using OpenSim.Region.Framework;
using OpenSim.Region.Framework.Interfaces;
using OpenSim.Region.Framework.Scenes;

namespace OpenSim.Region.CoreModules.Avatar.Attachments
{
    [RegionModule("BinaryLoggingModule")]
    public class BinaryLoggingModule : INonSharedRegionModule
    {
        private static readonly ILog m_log = LogManager.GetLogger(MethodBase.GetCurrentMethod().DeclaringType);
        
        protected bool m_collectStats;
        protected Scene m_scene = null;
        
<<<<<<< HEAD
        public string Name { get { return "Binary Statistics Logging Module"; } }    
=======
        public string Name { get { return "Binary Statistics Logging Module"; } }
        public Type ReplaceableInterface { get { return null; } }
>>>>>>> 2ed276eb

        public void Initialise(IConfigSource source) 
        {
            try
            {
                IConfig statConfig = source.Configs["Statistics.Binary"];
                if (statConfig.Contains("enabled") && statConfig.GetBoolean("enabled"))
                {
                    if (statConfig.Contains("collect_region_stats"))
                    {
                        if (statConfig.GetBoolean("collect_region_stats"))
                        {
                            m_collectStats = true;
                        }
                    }
                    if (statConfig.Contains("region_stats_period_seconds"))
                    {
                        m_statLogPeriod = TimeSpan.FromSeconds(statConfig.GetInt("region_stats_period_seconds"));
                    }
                    if (statConfig.Contains("stats_dir"))
                    {
                        m_statsDir = statConfig.GetString("stats_dir");
                    }
                }
            }
            catch
            {
                // if it doesn't work, we don't collect anything
            }
        }
        
        public void AddRegion(Scene scene)
        {
            m_scene = scene;
        }
        
        public void RemoveRegion(Scene scene) 
        {
        }
        
        public void RegionLoaded(Scene scene) 
        {
            if (m_collectStats)
                m_scene.StatsReporter.OnSendStatsResult += LogSimStats;
        }
        
        public void Close() 
        {
        }

        public class StatLogger
        {
            public DateTime StartTime;
            public string Path;
            public System.IO.BinaryWriter Log;
        }
        
        static StatLogger m_statLog = null;
        static TimeSpan m_statLogPeriod = TimeSpan.FromSeconds(300);
        static string m_statsDir = String.Empty;
        static Object m_statLockObject = new Object();
        
        private void LogSimStats(SimStats stats)
        {
            SimStatsPacket pack = new SimStatsPacket();
            pack.Region = new SimStatsPacket.RegionBlock();
            pack.Region.RegionX = stats.RegionX;
            pack.Region.RegionY = stats.RegionY;
            pack.Region.RegionFlags = stats.RegionFlags;
            pack.Region.ObjectCapacity = stats.ObjectCapacity;
            //pack.Region = //stats.RegionBlock;
            pack.Stat = stats.StatsBlock;
            pack.Header.Reliable = false;

            // note that we are inside the reporter lock when called
            DateTime now = DateTime.Now;

            // hide some time information into the packet
            pack.Header.Sequence = (uint)now.Ticks;

            lock (m_statLockObject) // m_statLog is shared so make sure there is only executer here
            {
                try
                {
                    if (m_statLog == null || now > m_statLog.StartTime + m_statLogPeriod)
                    {
                        // First log file or time has expired, start writing to a new log file
                        if (m_statLog != null && m_statLog.Log != null)
                        {
                            m_statLog.Log.Close();
                        }
                        m_statLog = new StatLogger();
                        m_statLog.StartTime = now;
                        m_statLog.Path = (m_statsDir.Length > 0 ? m_statsDir + System.IO.Path.DirectorySeparatorChar.ToString() : "")
                                + String.Format("stats-{0}.log", now.ToString("yyyyMMddHHmmss"));
                        m_statLog.Log = new BinaryWriter(File.Open(m_statLog.Path, FileMode.Append, FileAccess.Write));
                    }

                    // Write the serialized data to disk
                    if (m_statLog != null && m_statLog.Log != null)
                        m_statLog.Log.Write(pack.ToBytes());
                }
                catch (Exception ex)
                {
                    m_log.Error("statistics gathering failed: " + ex.Message, ex);
                    if (m_statLog != null && m_statLog.Log != null)
                    {
                        m_statLog.Log.Close();
                    }
                    m_statLog = null;
                }
            }
            return;
        }
    }
}<|MERGE_RESOLUTION|>--- conflicted
+++ resolved
@@ -48,12 +48,7 @@
         protected bool m_collectStats;
         protected Scene m_scene = null;
         
-<<<<<<< HEAD
         public string Name { get { return "Binary Statistics Logging Module"; } }    
-=======
-        public string Name { get { return "Binary Statistics Logging Module"; } }
-        public Type ReplaceableInterface { get { return null; } }
->>>>>>> 2ed276eb
 
         public void Initialise(IConfigSource source) 
         {
