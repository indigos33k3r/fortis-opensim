/*
 * Copyright (c) Contributors, http://opensimulator.org/
 * See CONTRIBUTORS.TXT for a full list of copyright holders.
 *
 * Redistribution and use in source and binary forms, with or without
 * modification, are permitted provided that the following conditions are met:
 *     * Redistributions of source code must retain the above copyright
 *       notice, this list of conditions and the following disclaimer.
 *     * Redistributions in binary form must reproduce the above copyright
 *       notice, this list of conditions and the following disclaimer in the
 *       documentation and/or other materials provided with the distribution.
 *     * Neither the name of the OpenSimulator Project nor the
 *       names of its contributors may be used to endorse or promote products
 *       derived from this software without specific prior written permission.
 *
 * THIS SOFTWARE IS PROVIDED BY THE DEVELOPERS ``AS IS'' AND ANY
 * EXPRESS OR IMPLIED WARRANTIES, INCLUDING, BUT NOT LIMITED TO, THE IMPLIED
 * WARRANTIES OF MERCHANTABILITY AND FITNESS FOR A PARTICULAR PURPOSE ARE
 * DISCLAIMED. IN NO EVENT SHALL THE CONTRIBUTORS BE LIABLE FOR ANY
 * DIRECT, INDIRECT, INCIDENTAL, SPECIAL, EXEMPLARY, OR CONSEQUENTIAL DAMAGES
 * (INCLUDING, BUT NOT LIMITED TO, PROCUREMENT OF SUBSTITUTE GOODS OR SERVICES;
 * LOSS OF USE, DATA, OR PROFITS; OR BUSINESS INTERRUPTION) HOWEVER CAUSED AND
 * ON ANY THEORY OF LIABILITY, WHETHER IN CONTRACT, STRICT LIABILITY, OR TORT
 * (INCLUDING NEGLIGENCE OR OTHERWISE) ARISING IN ANY WAY OUT OF THE USE OF THIS
 * SOFTWARE, EVEN IF ADVISED OF THE POSSIBILITY OF SUCH DAMAGE.
 */

using System;
using System.Collections.Generic;
using System.Collections.Specialized;
using System.IO;
using System.Net;
using System.Reflection;
using log4net;
using Nini.Config;
using OpenSim.Framework;
using OpenSim.Region.Framework.Interfaces;
using OpenSim.Region.Framework.Scenes;
using OpenSim.Services.Interfaces;
using OpenMetaverse;
using OpenMetaverse.StructuredData;

using GridRegion = OpenSim.Services.Interfaces.GridRegion;

namespace OpenSim.Services.Connectors.SimianGrid
{
    /// <summary>
    /// Connects region registration and neighbor lookups to the SimianGrid
    /// backend
    /// </summary>
    [RegionModule("SimianGridServiceConnector")]
    public class SimianGridServiceConnector : IGridService, ISharedRegionModule
    {
        private static readonly ILog m_log =
                LogManager.GetLogger(
                MethodBase.GetCurrentMethod().DeclaringType);

        private string m_serverUrl = String.Empty;
        private Dictionary<UUID, Scene> m_scenes = new Dictionary<UUID, Scene>();
        private bool m_Enabled = false;

        #region ISharedRegionModule

        public void RegionLoaded(Scene scene) { }
        public void PostInitialise() { }
        public void Close() { }

        public SimianGridServiceConnector() { }
        public string Name { get { return "SimianGridServiceConnector"; } }
        public void AddRegion(Scene scene)
        {
            if (!m_Enabled)
                return;

            // Every shared region module has to maintain an indepedent list of
            // currently running regions
            lock (m_scenes)
                m_scenes[scene.RegionInfo.RegionID] = scene;

            scene.RegisterModuleInterface<IGridService>(this);
        }
        public void RemoveRegion(Scene scene)
        {
            if (!m_Enabled)
                return;

            lock (m_scenes)
                m_scenes.Remove(scene.RegionInfo.RegionID);

            scene.UnregisterModuleInterface<IGridService>(this);
        }

        #endregion ISharedRegionModule

        public SimianGridServiceConnector(IConfigSource source)
        {
            CommonInit(source);
        }

        public void Initialise(IConfigSource source)
        {
            IConfig moduleConfig = source.Configs["Modules"];
            if (moduleConfig != null)
            {
                string name = moduleConfig.GetString("GridServices", "");
                if (name == Name)
                    CommonInit(source);
            }
        }

        private void CommonInit(IConfigSource source)
        {
            IConfig gridConfig = source.Configs["GridService"];
            if (gridConfig != null)
            {
                string serviceUrl = gridConfig.GetString("GridServerURI");
                if (!String.IsNullOrEmpty(serviceUrl))
                {
                    if (!serviceUrl.EndsWith("/") && !serviceUrl.EndsWith("="))
                        serviceUrl = serviceUrl + '/';
                    m_serverUrl = serviceUrl;
                    m_Enabled = true;
                }
            }

            if (String.IsNullOrEmpty(m_serverUrl))
                m_log.Info("[SIMIAN GRID CONNECTOR]: No GridServerURI specified, disabling connector");
        }

        #region IGridService

        public string RegisterRegion(UUID scopeID, GridRegion regionInfo)
        {
<<<<<<< HEAD
            // Generate and upload our map tile in PNG format to the SimianGrid AddMapTile service
            Scene scene;
            if (m_scenes.TryGetValue(regionInfo.RegionID, out scene))
                UploadMapTile(scene);
            else
                m_log.Warn("Registering region " + regionInfo.RegionName + " (" + regionInfo.RegionID + ") that we are not tracking");

=======
>>>>>>> 30320077
            Vector3d minPosition = new Vector3d(regionInfo.RegionLocX, regionInfo.RegionLocY, 0.0);
            Vector3d maxPosition = minPosition + new Vector3d(Constants.RegionSize, Constants.RegionSize, 4096.0);

            string httpAddress = "http://" + regionInfo.ExternalHostName + ":" + regionInfo.HttpPort + "/";

            OSDMap extraData = new OSDMap
            {
                { "ServerURI", OSD.FromString(regionInfo.ServerURI) },
                { "InternalAddress", OSD.FromString(regionInfo.InternalEndPoint.Address.ToString()) },
                { "InternalPort", OSD.FromInteger(regionInfo.InternalEndPoint.Port) },
                { "ExternalAddress", OSD.FromString(regionInfo.ExternalEndPoint.Address.ToString()) },
                { "ExternalPort", OSD.FromInteger(regionInfo.ExternalEndPoint.Port) },
                { "MapTexture", OSD.FromUUID(regionInfo.TerrainImage) },
                { "Access", OSD.FromInteger(regionInfo.Access) },
                { "RegionSecret", OSD.FromString(regionInfo.RegionSecret) },
                { "EstateOwner", OSD.FromUUID(regionInfo.EstateOwner) },
                { "Token", OSD.FromString(regionInfo.Token) }
            };

            NameValueCollection requestArgs = new NameValueCollection
            {
                { "RequestMethod", "AddScene" },
                { "SceneID", regionInfo.RegionID.ToString() },
                { "Name", regionInfo.RegionName },
                { "MinPosition", minPosition.ToString() },
                { "MaxPosition", maxPosition.ToString() },
                { "Address", httpAddress },
                { "Enabled", "1" },
                { "ExtraData", OSDParser.SerializeJsonString(extraData) }
            };

            OSDMap response = WebUtil.PostToService(m_serverUrl, requestArgs);
            if (response["Success"].AsBoolean())
                return String.Empty;
            else
                return "Region registration for " + regionInfo.RegionName + " failed: " + response["Message"].AsString();
        }

        public bool DeregisterRegion(UUID regionID)
        {
            NameValueCollection requestArgs = new NameValueCollection
            {
                { "RequestMethod", "AddScene" },
                { "SceneID", regionID.ToString() },
                { "Enabled", "0" }
            };

            OSDMap response = WebUtil.PostToService(m_serverUrl, requestArgs);
            bool success = response["Success"].AsBoolean();

            if (!success)
                m_log.Warn("[SIMIAN GRID CONNECTOR]: Region deregistration for " + regionID + " failed: " + response["Message"].AsString());

            return success;
        }

        public List<GridRegion> GetNeighbours(UUID scopeID, UUID regionID)
        {
            const int NEIGHBOR_RADIUS = 128;

            GridRegion region = GetRegionByUUID(scopeID, regionID);

            if (region != null)
            {
                List<GridRegion> regions = GetRegionRange(scopeID,
                    region.RegionLocX - NEIGHBOR_RADIUS, region.RegionLocX + (int)Constants.RegionSize + NEIGHBOR_RADIUS,
                    region.RegionLocY - NEIGHBOR_RADIUS, region.RegionLocY + (int)Constants.RegionSize + NEIGHBOR_RADIUS);

                for (int i = 0; i < regions.Count; i++)
                {
                    if (regions[i].RegionID == regionID)
                    {
                        regions.RemoveAt(i);
                        break;
                    }
                }

                m_log.Debug("[SIMIAN GRID CONNECTOR]: Found " + regions.Count + " neighbors for region " + regionID);
                return regions;
            }

            return new List<GridRegion>(0);
        }

        public GridRegion GetRegionByUUID(UUID scopeID, UUID regionID)
        {
            NameValueCollection requestArgs = new NameValueCollection
            {
                { "RequestMethod", "GetScene" },
                { "SceneID", regionID.ToString() }
            };

            OSDMap response = WebUtil.PostToService(m_serverUrl, requestArgs);
            if (response["Success"].AsBoolean())
            {
                return ResponseToGridRegion(response);
            }
            else
            {
                m_log.Warn("[SIMIAN GRID CONNECTOR]: Grid service did not find a match for region " + regionID);
                return null;
            }
        }

        public GridRegion GetRegionByPosition(UUID scopeID, int x, int y)
        {
            // Go one meter in from the requested x/y coords to avoid requesting a position
            // that falls on the border of two sims
            Vector3d position = new Vector3d(x + 1, y + 1, 0.0);

            NameValueCollection requestArgs = new NameValueCollection
            {
                { "RequestMethod", "GetScene" },
                { "Position", position.ToString() },
                { "Enabled", "1" }
            };

            OSDMap response = WebUtil.PostToService(m_serverUrl, requestArgs);
            if (response["Success"].AsBoolean())
            {
                return ResponseToGridRegion(response);
            }
            else
            {
                //m_log.InfoFormat("[SIMIAN GRID CONNECTOR]: Grid service did not find a match for region at {0},{1}",
                //    x / Constants.RegionSize, y / Constants.RegionSize);
                return null;
            }
        }

        public GridRegion GetRegionByName(UUID scopeID, string regionName)
        {
            List<GridRegion> regions = GetRegionsByName(scopeID, regionName, 1);

            m_log.Debug("[SIMIAN GRID CONNECTOR]: Got " + regions.Count + " matches for region name " + regionName);

            if (regions.Count > 0)
                return regions[0];

            return null;
        }

        public List<GridRegion> GetRegionsByName(UUID scopeID, string name, int maxNumber)
        {
            List<GridRegion> foundRegions = new List<GridRegion>();

            NameValueCollection requestArgs = new NameValueCollection
            {
                { "RequestMethod", "GetScenes" },
                { "NameQuery", name },
                { "Enabled", "1" }
            };
            if (maxNumber > 0)
                requestArgs["MaxNumber"] = maxNumber.ToString();

            OSDMap response = WebUtil.PostToService(m_serverUrl, requestArgs);
            if (response["Success"].AsBoolean())
            {
                OSDArray array = response["Scenes"] as OSDArray;
                if (array != null)
                {
                    for (int i = 0; i < array.Count; i++)
                    {
                        GridRegion region = ResponseToGridRegion(array[i] as OSDMap);
                        if (region != null)
                            foundRegions.Add(region);
                    }
                }
            }

            return foundRegions;
        }

        public List<GridRegion> GetRegionRange(UUID scopeID, int xmin, int xmax, int ymin, int ymax)
        {
            List<GridRegion> foundRegions = new List<GridRegion>();

            Vector3d minPosition = new Vector3d(xmin, ymin, 0.0);
            Vector3d maxPosition = new Vector3d(xmax, ymax, 4096.0);

            NameValueCollection requestArgs = new NameValueCollection
            {
                { "RequestMethod", "GetScenes" },
                { "MinPosition", minPosition.ToString() },
                { "MaxPosition", maxPosition.ToString() },
                { "Enabled", "1" }
            };

            OSDMap response = WebUtil.PostToService(m_serverUrl, requestArgs);
            if (response["Success"].AsBoolean())
            {
                OSDArray array = response["Scenes"] as OSDArray;
                if (array != null)
                {
                    for (int i = 0; i < array.Count; i++)
                    {
                        GridRegion region = ResponseToGridRegion(array[i] as OSDMap);
                        if (region != null)
                            foundRegions.Add(region);
                    }
                }
            }

            return foundRegions;
        }

        public List<GridRegion> GetDefaultRegions(UUID scopeID)
        {
            // TODO: Allow specifying the default grid location
            const int DEFAULT_X = 1000 * 256;
            const int DEFAULT_Y = 1000 * 256;

            GridRegion defRegion = GetNearestRegion(new Vector3d(DEFAULT_X, DEFAULT_Y, 0.0), true);
            if (defRegion != null)
                return new List<GridRegion>(1) { defRegion };
            else
                return new List<GridRegion>(0);
        }

        public List<GridRegion> GetFallbackRegions(UUID scopeID, int x, int y)
        {
            GridRegion defRegion = GetNearestRegion(new Vector3d(x, y, 0.0), true);
            if (defRegion != null)
                return new List<GridRegion>(1) { defRegion };
            else
                return new List<GridRegion>(0);
        }

        public List<GridRegion> GetHyperlinks(UUID scopeID)
        {
            // Hypergrid/linked regions are not supported
            return new List<GridRegion>();
        }
        
        public int GetRegionFlags(UUID scopeID, UUID regionID)
        {
            const int REGION_ONLINE = 4;

            NameValueCollection requestArgs = new NameValueCollection
            {
                { "RequestMethod", "GetScene" },
                { "SceneID", regionID.ToString() }
            };

            OSDMap response = WebUtil.PostToService(m_serverUrl, requestArgs);
            if (response["Success"].AsBoolean())
            {
                return response["Enabled"].AsBoolean() ? REGION_ONLINE : 0;
            }
            else
            {
                m_log.Warn("[SIMIAN GRID CONNECTOR]: Grid service did not find a match for region " + regionID + " during region flags check");
                return -1;
            }
        }

        #endregion IGridService

<<<<<<< HEAD
        private void UploadMapTile(IScene scene)
        {
            string errorMessage = null;

            // Create a PNG map tile and upload it to the AddMapTile API
            byte[] pngData = Utils.EmptyBytes;
            IMapImageGenerator tileGenerator = scene.RequestModuleInterface<IMapImageGenerator>();
            if (tileGenerator == null)
            {
                m_log.Warn("[SIMIAN GRID CONNECTOR]: Cannot upload PNG map tile without an IMapImageGenerator");
                return;
            }

            using (Image mapTile = tileGenerator.CreateMapTile())
            {
                using (MemoryStream stream = new MemoryStream())
                {
                    mapTile.Save(stream, ImageFormat.Png);
                    pngData = stream.ToArray();
                }
            }

            List<MultipartForm.Element> postParameters = new List<MultipartForm.Element>()
            {
                new MultipartForm.Parameter("X", scene.RegionInfo.RegionLocX.ToString()),
                new MultipartForm.Parameter("Y", scene.RegionInfo.RegionLocY.ToString()),
                new MultipartForm.File("Tile", "tile.png", "image/png", pngData)
            };

            // Make the remote storage request
            try
            {
                HttpWebRequest request = (HttpWebRequest)HttpWebRequest.Create(m_serverUrl);

                HttpWebResponse response = MultipartForm.Post(request, postParameters);
                using (Stream responseStream = response.GetResponseStream())
                {
                    string responseStr = null;

                    try
                    {
                        responseStr = responseStream.GetStreamString();
                        OSD responseOSD = OSDParser.Deserialize(responseStr);
                        if (responseOSD.Type == OSDType.Map)
                        {
                            OSDMap responseMap = (OSDMap)responseOSD;
                            if (responseMap["Success"].AsBoolean())
                                m_log.Info("[SIMIAN GRID CONNECTOR]: Uploaded " + pngData.Length + " byte PNG map tile to AddMapTile");
                            else
                                errorMessage = "Upload failed: " + responseMap["Message"].AsString();
                        }
                        else
                        {
                            errorMessage = "Response format was invalid:\n" + responseStr;
                        }
                    }
                    catch (Exception ex)
                    {
                        if (!String.IsNullOrEmpty(responseStr))
                            errorMessage = "Failed to parse the response:\n" + responseStr;
                        else
                            errorMessage = "Failed to retrieve the response: " + ex.Message;
                    }
                }
            }
            catch (WebException ex)
            {
                errorMessage = ex.Message;
            }

            if (!String.IsNullOrEmpty(errorMessage))
            {
                m_log.WarnFormat("[SIMIAN GRID CONNECTOR]: Failed to store {0} byte PNG map tile for {1}: {2}",
                    pngData.Length, scene.RegionInfo.RegionName, errorMessage.Replace('\n', ' '));
            }
        }

=======
>>>>>>> 30320077
        private GridRegion GetNearestRegion(Vector3d position, bool onlyEnabled)
        {
            NameValueCollection requestArgs = new NameValueCollection
            {
                { "RequestMethod", "GetScene" },
                { "Position", position.ToString() },
                { "FindClosest", "1" }
            };
            if (onlyEnabled)
                requestArgs["Enabled"] = "1";

            OSDMap response = WebUtil.PostToService(m_serverUrl, requestArgs);
            if (response["Success"].AsBoolean())
            {
                return ResponseToGridRegion(response);
            }
            else
            {
                m_log.Warn("[SIMIAN GRID CONNECTOR]: Grid service did not find a match for region at " + position);
                return null;
            }
        }

        private GridRegion ResponseToGridRegion(OSDMap response)
        {
            if (response == null)
                return null;

            OSDMap extraData = response["ExtraData"] as OSDMap;
            if (extraData == null)
                return null;

            GridRegion region = new GridRegion();

            region.RegionID = response["SceneID"].AsUUID();
            region.RegionName = response["Name"].AsString();

            Vector3d minPosition = response["MinPosition"].AsVector3d();
            region.RegionLocX = (int)minPosition.X;
            region.RegionLocY = (int)minPosition.Y;

            Uri httpAddress = response["Address"].AsUri();
            region.ExternalHostName = httpAddress.Host;
            region.HttpPort = (uint)httpAddress.Port;

            region.ServerURI = extraData["ServerURI"].AsString();

            IPAddress internalAddress;
            IPAddress.TryParse(extraData["InternalAddress"].AsString(), out internalAddress);
            if (internalAddress == null)
                internalAddress = IPAddress.Any;

            region.InternalEndPoint = new IPEndPoint(internalAddress, extraData["InternalPort"].AsInteger());
            region.TerrainImage = extraData["MapTexture"].AsUUID();
            region.Access = (byte)extraData["Access"].AsInteger();
            region.RegionSecret = extraData["RegionSecret"].AsString();
            region.EstateOwner = extraData["EstateOwner"].AsUUID();
            region.Token = extraData["Token"].AsString();

            return region;
        }
    }
}<|MERGE_RESOLUTION|>--- conflicted
+++ resolved
@@ -131,7 +131,6 @@
 
         public string RegisterRegion(UUID scopeID, GridRegion regionInfo)
         {
-<<<<<<< HEAD
             // Generate and upload our map tile in PNG format to the SimianGrid AddMapTile service
             Scene scene;
             if (m_scenes.TryGetValue(regionInfo.RegionID, out scene))
@@ -139,8 +138,6 @@
             else
                 m_log.Warn("Registering region " + regionInfo.RegionName + " (" + regionInfo.RegionID + ") that we are not tracking");
 
-=======
->>>>>>> 30320077
             Vector3d minPosition = new Vector3d(regionInfo.RegionLocX, regionInfo.RegionLocY, 0.0);
             Vector3d maxPosition = minPosition + new Vector3d(Constants.RegionSize, Constants.RegionSize, 4096.0);
 
@@ -399,7 +396,6 @@
 
         #endregion IGridService
 
-<<<<<<< HEAD
         private void UploadMapTile(IScene scene)
         {
             string errorMessage = null;
@@ -477,8 +473,6 @@
             }
         }
 
-=======
->>>>>>> 30320077
         private GridRegion GetNearestRegion(Vector3d position, bool onlyEnabled)
         {
             NameValueCollection requestArgs = new NameValueCollection
