--- conflicted
+++ resolved
@@ -69,7 +69,6 @@
 
         public static readonly Regex UUIDPattern 
             = new Regex("^[0-9a-fA-F]{8}-[0-9a-fA-F]{4}-[0-9a-fA-F]{4}-[0-9a-fA-F]{4}-[0-9a-fA-F]{12}$");
-<<<<<<< HEAD
         
         /// <summary>
         /// Linear interpolates B<->C using percent A
@@ -103,10 +102,8 @@
             return lerp(y, lerp(x, a, b), lerp(x, c, d));
         }
 
-=======
 
         public static Encoding UTF8 = Encoding.UTF8;
->>>>>>> 006dfd6d
 
         /// <value>
         /// Well known UUID for the blank texture used in the Linden SL viewer version 1.20 (and hopefully onwards) 
