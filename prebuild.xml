--- conflicted
+++ resolved
@@ -434,45 +434,11 @@
       <ReferencePath>../../../../lib/</ReferencePath>
       <Reference name="System"/>
       <Reference name="System.Drawing"/>
-<<<<<<< HEAD
       <Reference name="CSJ2K" path="../../../../lib/" localCopy="true"/>
       <Reference name="OpenMetaverseTypes" path="../../../../lib/" localCopy="true"/>
       <Reference name="OpenMetaverse" path="../../../../lib/" localCopy="true"/>
       <Reference name="Nini" path="../../../../lib/" localCopy="true"/>
-=======
-      <Reference name="CSJ2K" path="../../../../bin/"/>
-      <Reference name="OpenMetaverseTypes" path="../../../../bin/"/>
-      <Reference name="OpenMetaverse" path="../../../../bin/"/>
-      <Reference name="OpenMetaverse.StructuredData" path="../../../../bin/"/>
-      <Reference name="Nini" path="../../../../bin/"/>
-      <Reference name="OpenSim.Framework"/>
-      <Reference name="OpenSim.Framework.Console"/>
-      <Reference name="OpenSim.Region.Physics.Manager"/>
-      <Reference name="log4net" path="../../../../bin/"/>
-      <Reference name="zlib.net" path="../../../../bin/"/>
-
-      <Files>
-        <Match pattern="*.cs" recurse="true"/>
-      </Files>
-    </Project>
-
-    <Project frameworkVersion="v3_5" name="OpenSim.Region.Physics.BulletDotNETPlugin" path="OpenSim/Region/Physics/BulletDotNETPlugin" type="Library">
-      <Configuration name="Debug">
-        <Options>
-          <OutputPath>../../../../bin/Physics/</OutputPath>
-        </Options>
-      </Configuration>
-      <Configuration name="Release">
-        <Options>
-          <OutputPath>../../../../bin/Physics/</OutputPath>
-        </Options>
-      </Configuration>
-
-      <ReferencePath>../../../../bin/</ReferencePath>
-      <Reference name="System"/>
-      <Reference name="OpenMetaverseTypes" path="../../../../bin/"/>
-      <Reference name="Nini" path="../../../../bin/"/>
->>>>>>> 627d1a42
+      <Reference name="zlib.net" path="../../../../lib/" localCopy="true"/>
       <Reference name="OpenSim.Framework"/>
       <Reference name="OpenSim.Framework.Console"/>
       <Reference name="OpenSim.Region.Physics.Manager"/>
