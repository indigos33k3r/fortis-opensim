--- conflicted
+++ resolved
@@ -1,8 +1,4 @@
-<<<<<<< HEAD
-==Building OpenSim==
-=======
 ==== Building OpenSim ====
->>>>>>> 551d927e
 
 ===Building on Windows===
 
